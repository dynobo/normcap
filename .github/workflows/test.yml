--- conflicted
+++ resolved
@@ -52,30 +52,6 @@
         env:
           XDG_SESSION_TYPE: wayland
 
-<<<<<<< HEAD
-  test_macos:
-    name: Test on MacOS
-    runs-on: macos-latest
-    env: 
-      PKG_CONFIG_PATH: "/usr/local/opt/tcl-tk/lib/pkgconfig"
-    steps:
-      - uses: actions/checkout@master
-
-      # PREPARE
-      - name: Install normcap dependencies
-        run: brew install pkg-config tesseract-lang
-      - name: Install wheel
-        run: python3 -m pip install wheel
-      - name: Create virtual env
-        run: python3 -m venv .venv
-      - name: Install deps
-        run: .venv/bin/python -m pip install -r requirements-macos.txt        
-        env:
-          CI: true
-      # TEST
-      - name: Test with pytest
-        run: .venv/bin/python -m pytest
-=======
   # test_macos:
   #   name: Test on MacOS
   #   runs-on: macos-latest
@@ -92,7 +68,6 @@
   #     # TEST
   #     - name: Test with pytest
   #       run: python3 -m pytest
->>>>>>> 013b946d
 
   test_windows:
     name: Test on Windows
