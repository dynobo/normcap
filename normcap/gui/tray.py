"""Main entry point for NormCap's UI.

This module hosts most the UI logic. The tray persists from NormCap's start until
the application is closed. Potential windows or other components are started from
here.
"""

import logging
import os
import sys
import time
from enum import Enum
from typing import Any, NoReturn, Optional, cast

from PySide6 import QtCore, QtGui, QtNetwork, QtWidgets

from normcap import __version__, clipboard, screenshot
from normcap.detection import detector, ocr
from normcap.gui import (
    constants,
    introduction,
    resources,  # noqa: F401 (loads resources!)
    system_info,
    utils,
)
from normcap.gui.language_manager import LanguageManager
from normcap.gui.localization import _
from normcap.gui.menu_button import MenuButton
<<<<<<< HEAD
from normcap.gui.models import Capture, CaptureMode, Days, Rect, Screen, Seconds
=======
from normcap.gui.models import Days, Rect, Screen, Seconds
>>>>>>> 4ae549da
from normcap.gui.notification import Notifier
from normcap.gui.settings import Settings
from normcap.gui.system_info import capture_mode
from normcap.gui.update_check import UpdateChecker
from normcap.gui.window import Window

logger = logging.getLogger(__name__)


class TrayIcon(Enum):
    NORMAL = ":tray"
    DONE = ":tray_done"


class Communicate(QtCore.QObject):
    """TrayMenus' communication bus."""

    exit_application = QtCore.Signal(float)
    on_copied_to_clipboard = QtCore.Signal()
    on_region_selected = QtCore.Signal(Rect, int)
    on_languages_changed = QtCore.Signal(list)


class SystemTray(QtWidgets.QSystemTrayIcon):
    """System tray icon with menu."""

    _EXIT_DELAY: Seconds = 5
    _UPDATE_CHECK_INTERVAL: Days = 7

    # Only for testing purposes: forcefully enables language manager in settings menu
    # (Normally language manager is only available in pre-build version)
    _testing_language_manager = False

    # Used for singleton:
    _socket_name = f"v{__version__}-normcap"
    _socket_out: Optional[QtNetwork.QLocalSocket] = None
    _socket_in: Optional[QtNetwork.QLocalSocket] = None
    _socket_server: Optional[QtNetwork.QLocalServer] = None

    def __init__(self, parent: QtCore.QObject, args: dict[str, Any]) -> None:
        logger.debug("System info:\n%s", system_info.to_dict())
        super().__init__(parent)

        # Prepare and connect signals
        self.com = Communicate(parent=self)
        self._set_signals()

        # Prepare instance attributes
        self.windows: dict[int, Window] = {}
        self.screens: list[Screen] = system_info.screens()
        self.installed_languages: list[str] = []
        self.settings = Settings(init_settings=args)

        self.clipboard_handler_name = args.get("clipboard_handler")

        # Handle special cli args
        if args.get("reset", False):
            self.settings.reset()
        self.cli_mode = args.get("cli_mode", False)

        # Setup timers
        # TODO: Handle timers less verbose and init in separate method
        self.reset_tray_icon_timer = QtCore.QTimer(parent=self)
        self.reset_tray_icon_timer.setSingleShot(True)
        self.reset_tray_icon_timer.timeout.connect(self._set_tray_icon_normal)

        self.delayed_exit_timer = QtCore.QTimer(parent=self)
        self.delayed_exit_timer.setSingleShot(True)
        self.delayed_exit_timer.timeout.connect(self.hide)

        self.delayed_init_timer = QtCore.QTimer(parent=self)
        self.delayed_init_timer.setSingleShot(True)
        self.delayed_init_timer.timeout.connect(self._delayed_init)
        self.delayed_init_timer.start(50)

        # Check/get prerequisites for running
        if not self._ensure_single_instance():
            self.com.exit_application.emit(0)
            return

        if not self._ensure_screenshot_permission():
            logger.error("Missing screenshot permission!")
            delay = 0
            if sys.platform == "darwin":
                # When NormCaps exits, the macOS dialog to grant "Screen Recording
                # permission will also disappear immediately. That's why the user gets
                # some seconds to click on the dialog, before we exit the application.
                delay = 8
            self.com.exit_application.emit(delay)
            return

        # Prepare UI
        self.tray_menu = QtWidgets.QMenu(None)
        self.tray_menu.aboutToShow.connect(self._populate_context_menu_entries)

        self.setContextMenu(self.tray_menu)
        self._populate_context_menu_entries()

        if (
            args.get("show_introduction") is None
            and self.settings.value("show-introduction", type=bool)
        ) or args.get("show_introduction") is True:
            self.show_introduction()
            delay_screenshot = True
        else:
            delay_screenshot = False

        if not args.get("background_mode", False):
            self._show_windows(delay_screenshot=delay_screenshot)

    @QtCore.Slot()
    def show_introduction(self) -> None:
        show_intro = bool(self.settings.value("show-introduction", type=bool))
        result = introduction.IntroductionDialog(
            show_on_startup=show_intro,
            parent=self.windows[0] if self.windows else None,
        ).exec()
        if result == introduction.Choice.SHOW:
            self.settings.setValue("show-introduction", True)
        if result == introduction.Choice.DONT_SHOW:
            self.settings.setValue("show-introduction", False)

    @QtCore.Slot()
    def _set_tray_icon_done(self) -> None:
        self.setIcon(QtGui.QIcon(TrayIcon.DONE.value))
        self.reset_tray_icon_timer.start(5000)

    @QtCore.Slot()
    def _on_new_connection(self) -> None:
        """Open incoming socket to listen for messages from other NormCap instances."""
        if not self._socket_server:
            return
        self._socket_in = self._socket_server.nextPendingConnection()
        if self._socket_in:
            logger.debug("Connect to incoming socket.")
            self._socket_in.readyRead.connect(self._on_ready_read)

    @QtCore.Slot()
    def _on_ready_read(self) -> None:
        """Process messages received from other NormCap instances."""
        if not self._socket_in:
            return

        message = self._socket_in.readAll().data().decode("utf-8", errors="ignore")
        if message != "capture":
            return

        logger.info("Received socket signal to capture.")
        if self.windows:
            logger.debug("Capture window(s) already open. Doing nothing.")
            return

        self._show_windows(delay_screenshot=True)

    @QtCore.Slot(QtWidgets.QSystemTrayIcon.ActivationReason)  # type: ignore  # pyside typhint bug?
    def _handle_tray_click(
        self, reason: QtWidgets.QSystemTrayIcon.ActivationReason
    ) -> None:
        logger.debug("Tray event: %s", reason)
        if (
            reason == QtWidgets.QSystemTrayIcon.ActivationReason.Trigger
            and self.settings.value("tray", False, type=bool)
        ):
            self._show_windows(delay_screenshot=True)

    def _show_windows(self, delay_screenshot: bool) -> None:
        """Initialize child windows with method depending on system."""
<<<<<<< HEAD
        mode = capture_mode()
        if mode == CaptureMode.PRE_CAPTURE:
            self._prepare_screenshots(delay_screenshot)
=======
        screenshots = self._take_screenshots(delay=delay_screenshot)

        for idx, image in enumerate(screenshots):
            self.screens[idx].screenshot = image
>>>>>>> 4ae549da

        for index in range(len(system_info.screens())):
            self._create_window(index)
            if mode == CaptureMode.SILENT_CAPTURE:
                self._prepare_screenshots(delay_screenshot)

    def _prepare_screenshots(self, delay_screenshot: bool) -> None:
        screenshots = self._take_screenshots(delay=delay_screenshot)
        for idx, screenshot in enumerate(screenshots):
            self.screens[idx].screenshot = screenshot

    @QtCore.Slot(str)  # type: ignore  # pyside typhint bug?
    def _apply_setting_change(self, setting: str) -> None:
        if setting == "tray":
            capture_action = self.contextMenu().findChild(QtGui.QAction, name="capture")
            capture_action = cast(QtGui.QAction, capture_action)
            is_tray_visible = bool(self.settings.value(setting, False, type=bool))
            capture_action.setVisible(is_tray_visible)

    @QtCore.Slot(list)  # type: ignore  # pyside typhint bug?
    def _sanitize_language_setting(self, installed_languages: list[str]) -> None:
        """Verify that languages selected in the settings exist.

        If one doesn't, remove it. If none does, select the first in list.
        """
        active_languages = self.settings.value("language")
        if not isinstance(active_languages, list):
            active_languages = [active_languages]

        active_languages = [
            a for a in active_languages if a in installed_languages
        ] or [installed_languages[0]]

        self.settings.setValue("language", active_languages)

    @QtCore.Slot(list)  # type: ignore  # pyside typhint bug?s
    def _update_installed_languages(self, installed_languages: list[str]) -> None:
        """Update instance attribute to reflect changes.

        the instance attribute is used e.g. to create a menu_button with an up to
        date language menu.
        """
        self.installed_languages = installed_languages

    # TODO: Fix esc key not working
    @QtCore.Slot()  # type: ignore  # pyside typhint bug?s
    def _trigger_detect(self, rect: Rect, screen_idx: int) -> None:
        """Crop screenshot, perform content recognition on it and process result."""
        cropped_screenshot = utils.crop_image(
            image=self.screens[screen_idx].screenshot, rect=rect
        )

        minimum_image_area = 100
        image_area = cropped_screenshot.width() * cropped_screenshot.height()
        if image_area < minimum_image_area:
            logger.warning("Area of %spx is too small. Skip detection.", image_area)
            self._minimize_or_exit_application(delay=0)
            return

        result = detector.detect(
            image=cropped_screenshot,
            language=self.settings.value("language"),
            detect_codes=bool(self.settings.value("detect-codes", type=bool)),
            detect_text=bool(self.settings.value("detect-text", type=bool)),
            parse_text=bool(self.settings.value("parse-text", type=bool)),
        )

        if result.text and self.cli_mode:
            self._print_to_stdout_and_exit(text=result.text)
        elif result.text:
            self._copy_to_clipboard(
                text=result.text, result_type=result.text_type, detector=result.detector
            )
        else:
            logger.warning("Nothing detected on selected region.")

        if self.settings.value("notification", type=bool):
            self.notifier.com.send_notification.emit(
                result.text, result.text_type, result.detector
            )

        self._minimize_or_exit_application(delay=self._EXIT_DELAY)
        self._set_tray_icon_done()

    @QtCore.Slot(str)  # type: ignore  # pyside typhint bug?
    def _open_url_and_hide(self, url: str) -> None:
        """Open url in default browser, then hide to tray or exit."""
        logger.debug("Open %s", url)
        result = QtGui.QDesktopServices.openUrl(
            QtCore.QUrl(url, QtCore.QUrl.ParsingMode.TolerantMode)
        )
        logger.debug("Opened uri with result=%s", result)
        self._minimize_or_exit_application(delay=0)

    @QtCore.Slot()
    def _open_language_manager(self) -> None:
        """Open url in default browser, then hide to tray or exit."""
        logger.debug("Loading language manager …")
        self.language_window = LanguageManager(
            tessdata_path=system_info.config_directory() / "tessdata",
            parent=self.windows[0],
        )
        self.language_window.com.on_open_url.connect(self._open_url_and_hide)
        self.language_window.com.on_languages_changed.connect(
            self.com.on_languages_changed
        )
        self.language_window.exec()

    @QtCore.Slot(str, str, str)  # type: ignore  # pyside typhint bug?
    def _copy_to_clipboard(self, text: str, result_type: str, detector: str) -> None:
        """Copy results to clipboard."""
        if self.clipboard_handler_name:
            logger.debug(
                "Copy text to clipboard with %s", self.clipboard_handler_name.upper()
            )
            clipboard.copy_with_handler(
                text=text, handler_name=self.clipboard_handler_name
            )
        else:
            logger.debug("Copy text to clipboard")
            clipboard.copy(text=text)
        self.com.on_copied_to_clipboard.emit()

    @QtCore.Slot(str)  # type: ignore  # pyside typhint bug?
    def _print_to_stdout_and_exit(self, text: str) -> None:
        """Print results to stdout ."""
        logger.debug("Print text to stdout and exit.")
        print(text, file=sys.stdout)  # noqa: T201
        self.com.exit_application.emit(0)

    @QtCore.Slot()
    def _close_windows(self) -> None:
        """Hide all windows of normcap."""
        window_count = len(self.windows)
        if window_count < 1:
            return
        logger.debug("Hide %s window%s", window_count, "s" if window_count > 1 else "")
        QtWidgets.QApplication.restoreOverrideCursor()
        QtWidgets.QApplication.processEvents()
        for window in self.windows.values():
            window.close()
        self.windows = {}

    def _delayed_init(self) -> None:
        """Setup things that can be done independent of the first capture.

        By running this async of __init__(),  its runtime of ~30ms doesn't
        contribute to the delay until the GUI becomes active for the user on startup.
        """
        self.notifier = Notifier(parent=self)
        self.installed_languages = ocr.tesseract.get_languages(
            tesseract_cmd=ocr.tesseract.get_tesseract_path(
                is_briefcase_package=system_info.is_briefcase_package()
            ),
            tessdata_path=ocr.tesseract.get_tessdata_path(
                config_directory=system_info.config_directory(),
                is_briefcase_package=system_info.is_briefcase_package(),
                is_flatpak_package=system_info.is_flatpak_package(),
            ),
        )
        self.com.on_languages_changed.emit(self.installed_languages)
        self._add_update_checker()
        self._set_tray_icon_normal()

    def _set_tray_icon_normal(self) -> None:
        self.setIcon(QtGui.QIcon(TrayIcon.NORMAL.value))

    def _create_socket_server(self) -> None:
        """Open socket server to listen for other NormCap instances."""
        if self._socket_out:
            self._socket_out.close()
            self._socket_out = None
        QtNetwork.QLocalServer().removeServer(self._socket_name)
        self._socket_server = QtNetwork.QLocalServer(self)
        self._socket_server.newConnection.connect(self._on_new_connection)
        self._socket_server.listen(self._socket_name)
        logger.debug("Listen on local socket %s.", self._socket_server.serverName())

    def _ensure_single_instance(self) -> bool:
        self._socket_out = QtNetwork.QLocalSocket(self)
        self._socket_out.connectToServer(self._socket_name)
        if self._socket_out.waitForConnected():
            logger.debug("Another instance is already running. Sending capture signal.")
            self._socket_out.write(b"capture")
            self._socket_out.waitForBytesWritten(1000)
            return False

        self._create_socket_server()
        return True

    def _ensure_screenshot_permission(self) -> bool:
        if self.settings.value("has-screenshot-permission", type=bool):
            return True

        if screenshot.has_screenshot_permission():
            self.settings.setValue("has-screenshot-permission", True)
            return True

        dialog_title = _("Error")

        is_prebuilt = system_info.is_prebuilt_package()
        # L10N: Error message box on macOS only.
        # Do NOT translate the variables in curly brackets "{some_variable}"!
        macos_text = _(
            "'{application}' is missing the permission for 'Screen Recording'."
            "\n\n"
            "Grant it via the dialog that will appear after you clicked 'Ok' "
            "or via 'System Settings' → 'Privacy & Security'."
            "\n\n"
            "Then restart NormCap."
        ).format(application="NormCap" if is_prebuilt else "Terminal")

        # L10N: Error message box on Linux with Wayland only.
        # Do NOT translate the variables in curly brackets "{some_variable}"!
        linux_text = _(
            "<b>NormCap is missing the permission for screen capture.</b><br>"
            "<br>"
            "Grant it via the dialog that will appear after you clicked 'Ok'.<br>"
            "Then start NormCap again.<br>"
            "<br>"
            "<small>Sometimes, this might not work. If that is the case for you "
            "then please<br>"
            "<a href='{issues_url}'>report this as bug</a> on GitHub.</small>"
        ).format(issues_url=constants.URLS.issues)

        if sys.platform == "darwin" and self.settings.value("version") != __version__:
            # Reset privacy permission in case of new NormCap version. This is necessary
            # because somehow the setting is associated with the binary and won't work
            # after it got updated.
            self.settings.setValue("version", __version__)
            screenshot.macos_reset_screenshot_permission()

        screenshot.request_screenshot_permission(
            dialog_title=dialog_title,
            macos_dialog_text=macos_text,
            linux_dialog_text=linux_text,
        )
        return False

    def _set_signals(self) -> None:
        """Set up signals to trigger program logic."""
        self.activated.connect(self._handle_tray_click)
        self.com.on_region_selected.connect(self._close_windows)
        self.com.on_region_selected.connect(self._trigger_detect)
        self.com.on_languages_changed.connect(self._sanitize_language_setting)
        self.com.on_languages_changed.connect(self._update_installed_languages)
        self.com.exit_application.connect(self._exit_application)
        self.messageClicked.connect(self._open_language_manager)

    def _add_update_checker(self) -> None:
        if not self.settings.value("update", type=bool):
            return

        now_sub_interval_sec = time.time() - (
            60 * 60 * 24 * self._UPDATE_CHECK_INTERVAL
        )
        now_sub_interval = time.strftime("%Y-%m-%d", time.gmtime(now_sub_interval_sec))
        if str(self.settings.value("last-update-check", type=str)) > now_sub_interval:
            return

        self.checker = UpdateChecker(
            parent=None, packaged=system_info.is_prebuilt_package()
        )
        self.checker.com.on_version_checked.connect(
            self._update_time_of_last_update_check
        )
        self.checker.com.on_click_get_new_version.connect(self._open_url_and_hide)
        QtCore.QTimer.singleShot(500, self.checker.com.check.emit)

    def _update_time_of_last_update_check(self, newest_version: str) -> None:
        if newest_version is not None:
            today = time.strftime("%Y-%m-%d", time.gmtime())
            self.settings.setValue("last-update-check", today)

    @QtCore.Slot()  # type: ignore  # pyside typhint bug?
    def _take_screenshots(self, delay: bool) -> list[QtGui.QImage]:
        """Get new screenshots and cache them."""
        if delay:
            # Timeout should be high enough for visible windows to completely hide and
            # short enough to not annoy the users to much. (FTR: 0.15 was too short.)
            time.sleep(0.5)

        screens = screenshot.capture()

        if not screens:
            raise RuntimeError("No screenshot taken!")

        for idx, image in enumerate(screens):
            utils.save_image_in_temp_folder(image, postfix=f"_raw_screen{idx}")

        return screens

    @QtCore.Slot()
    def _populate_context_menu_entries(self) -> None:
        """Create menu for system tray."""
        self.tray_menu.clear()

        # L10N: Tray menu entry
        action = QtGui.QAction(_("Capture"), self.tray_menu)
        action.setObjectName("capture")
        action.triggered.connect(lambda: self._show_windows(delay_screenshot=True))
        action.setVisible(bool(self.settings.value("tray", False, type=bool)))
        self.tray_menu.addAction(action)

        # L10N: Tray menu entry for exiting NormCap completely.
        action = QtGui.QAction(_("Exit"), self.tray_menu)
        action.setObjectName("exit")
        action.triggered.connect(lambda: self.com.exit_application.emit(0))
        self.tray_menu.addAction(action)

    def _create_window(self, index: int) -> None:
        """Open a child window for the specified screen."""
        new_window = Window(
            screen=self.screens[index], settings=self.settings, parent=None
        )
        new_window.com.on_esc_key_pressed.connect(
            lambda: self._minimize_or_exit_application(delay=0)
        )
        new_window.com.on_esc_key_pressed.connect(
            lambda: self._minimize_or_exit_application(delay=0)
        )
        new_window.com.on_region_selected.connect(self.com.on_region_selected)
        if index == 0:
            menu_button = self._create_menu_button()
            layout = self._create_layout()
            layout.addWidget(menu_button, 0, 1)
            new_window.ui_container.setLayout(layout)

        new_window.setAttribute(QtCore.Qt.WidgetAttribute.WA_DeleteOnClose)
        new_window.set_fullscreen()
        self.windows[index] = new_window

    def _create_menu_button(self) -> QtWidgets.QWidget:
        if self._testing_language_manager:
            system_info.is_briefcase_package = lambda: True
        settings_menu = MenuButton(
            settings=self.settings,
            language_manager=system_info.is_prebuilt_package(),
            installed_languages=self.installed_languages,
        )
        settings_menu.com.on_open_url.connect(self._open_url_and_hide)
        settings_menu.com.on_manage_languages.connect(self._open_language_manager)
        settings_menu.com.on_setting_change.connect(self._apply_setting_change)
        settings_menu.com.on_show_introduction.connect(self.show_introduction)
        settings_menu.com.on_close_in_settings.connect(
            lambda: self._minimize_or_exit_application(delay=0)
        )
        self.com.on_languages_changed.connect(settings_menu.on_languages_changed)
        return settings_menu

    @staticmethod
    def _create_layout() -> QtWidgets.QGridLayout:
        layout = QtWidgets.QGridLayout()
        layout.setContentsMargins(26, 26, 26, 26)
        layout.setRowStretch(1, 1)
        layout.setColumnStretch(0, 1)
        return layout

    @QtCore.Slot()  # type: ignore  # pyside typhint bug?
    def _minimize_or_exit_application(self, delay: Seconds) -> None:
        self._close_windows()
        if self.settings.value("tray", type=bool):
            return

        self.com.exit_application.emit(delay)

    @QtCore.Slot(bool)  # type: ignore  # pyside typhint bug?
    def _exit_application(self, delay: Seconds) -> None:
        # Unregister the singleton server
        if self._socket_server:
            self._socket_server.close()
            self._socket_server.removeServer(self._socket_name)
            self._socket_server = None

        if delay:
            self.delayed_exit_timer.start(int(delay * 1000))
        else:
            self.hide()

    def hide(self) -> NoReturn:
        """Perform last cleanups before quitting application.

        Note: Don't call directly! Instead do `self.com.exit_application.emit(0)`!
        """
        # First call QSystemTrayIcon's method
        super().hide()

        # Leave some time to process final events
        QtWidgets.QApplication.processEvents()
        time.sleep(0.05)

        # Final log messages
        logger.info("Exit normcap")
        logger.debug(
            "Debug images saved in %s%snormcap", utils.tempfile.gettempdir(), os.sep
        )

        # The preferable QApplication.quit() doesn't work reliably on macOS. E.g. when
        # right clicking on "close" in tray menu, NormCap process keeps running.
        sys.exit(0)<|MERGE_RESOLUTION|>--- conflicted
+++ resolved
@@ -26,11 +26,7 @@
 from normcap.gui.language_manager import LanguageManager
 from normcap.gui.localization import _
 from normcap.gui.menu_button import MenuButton
-<<<<<<< HEAD
-from normcap.gui.models import Capture, CaptureMode, Days, Rect, Screen, Seconds
-=======
-from normcap.gui.models import Days, Rect, Screen, Seconds
->>>>>>> 4ae549da
+from normcap.gui.models import CaptureMode, Days, Rect, Screen, Seconds
 from normcap.gui.notification import Notifier
 from normcap.gui.settings import Settings
 from normcap.gui.system_info import capture_mode
@@ -198,16 +194,9 @@
 
     def _show_windows(self, delay_screenshot: bool) -> None:
         """Initialize child windows with method depending on system."""
-<<<<<<< HEAD
         mode = capture_mode()
         if mode == CaptureMode.PRE_CAPTURE:
             self._prepare_screenshots(delay_screenshot)
-=======
-        screenshots = self._take_screenshots(delay=delay_screenshot)
-
-        for idx, image in enumerate(screenshots):
-            self.screens[idx].screenshot = image
->>>>>>> 4ae549da
 
         for index in range(len(system_info.screens())):
             self._create_window(index)
